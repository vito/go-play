--- conflicted
+++ resolved
@@ -5,21 +5,12 @@
 
 type Value interface{}
 
-<<<<<<< HEAD
-=======
-type Instance struct {
-	server	*Server;
-	channel	chan Value;
-}
-
->>>>>>> f2e2ca45
 type Message struct {
 	What	int;
 	Data	[]Value;
 }
 
 type Server interface {
-<<<<<<< HEAD
     Init(chan<- Value, Value);
     HandleCall(chan<- Value, *Message);
     HandleCast(*Message);
@@ -41,22 +32,6 @@
 
 func Cast(srv Server, msg *Message) {
     go srv.HandleCast(msg);
-=======
-	Init(*Instance, Value);
-	HandleCall(chan<- Value, *Instance, *Message);
-	HandleCast(*Instance, *Message);
-}
-
-
-func Start(srv Server, arg Value) (*Instance, Value) {
-	inst := new(Instance);
-	inst.server = &srv;
-	inst.channel = make(chan Value);
-
-	go srv.Init(inst, arg);
-
-	return inst, <-inst.channel;
->>>>>>> f2e2ca45
 }
 
 
@@ -73,17 +48,3 @@
 
 	return msg;
 }
-<<<<<<< HEAD
-=======
-
-
-func (inst *Instance) Respond(val Value)	{ inst.channel <- val }
-
-func (inst *Instance) Call(msg *Message) <-chan Value {
-	c := make(chan Value);
-	go inst.server.HandleCall(c, inst, msg);
-	return c;
-}
-
-func (inst *Instance) Cast(msg *Message)	{ go inst.server.HandleCast(inst, msg) }
->>>>>>> f2e2ca45
