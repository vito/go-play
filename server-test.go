package main

import (
	"fmt";
	"./server";
)


type TestServer struct {
	count int;
}

const (
	OK	= iota;
	GET;
	INCREASE;
	DECREASE;
	ADD;
	SUBTRACT;
)


<<<<<<< HEAD
func (self *TestServer) Init(r chan<- server.Value, arg server.Value) {
    self.count = arg.(int);
    r <- server.M(OK, "Started.");
}

func (self *TestServer) HandleCall(r chan<- server.Value, msg *server.Message) {
    switch msg.What {
        case GET:
            r <- self.count;
    }
}

func (self *TestServer) HandleCast(msg *server.Message) {
    switch msg.What {
        case INCREASE:
            self.count++;
        case DECREASE:
            self.count--;
        case ADD:
            self.count += msg.Data[0].(int);
        case SUBTRACT:
            self.count -= msg.Data[0].(int);
    }
=======
func (self *TestServer) Init(inst *server.Instance, arg server.Value) {
	self.count = arg.(int);
	inst.Respond(server.M(OK, "Started."));
}

func (self *TestServer) HandleCall(response chan<- server.Value, inst *server.Instance, msg *server.Message) {
	switch msg.What {
	case GET:
		response <- self.count
	}
}

func (self *TestServer) HandleCast(inst *server.Instance, msg *server.Message) {
	switch msg.What {
	case INCREASE:
		self.count++
	case DECREASE:
		self.count--
	case ADD:
		self.count += msg.Data[0].(int)
	case SUBTRACT:
		self.count -= msg.Data[0].(int)
	}
>>>>>>> f2e2ca45
}


func main() {
<<<<<<< HEAD
	test := new(TestServer);
    result := server.Start(test, 0);

    fmt.Printf("Started; result: %#v\n", <-result);

    fmt.Printf("Call: %v\n", <-server.Call(test, server.M(GET)));

    server.Cast(test, server.M(INCREASE));
    fmt.Printf("Call: %v\n", <-server.Call(test, server.M(GET)));

    server.Cast(test, server.M(ADD, 100));
    fmt.Printf("Call: %v\n", <-server.Call(test, server.M(GET)));

    server.Cast(test, server.M(DECREASE));
    fmt.Printf("Call: %v\n", <-server.Call(test, server.M(GET)));

    server.Cast(test, server.M(SUBTRACT, 100));
    fmt.Printf("Call: %v\n", <-server.Call(test, server.M(GET)));
=======
	inst, result := server.Start(new(TestServer), 0);

	fmt.Printf("Started; result: %#v\n", result);

	fmt.Printf("Call: %v\n", <-inst.Call(server.M(GET)));

	inst.Cast(server.M(INCREASE));
	fmt.Printf("Call: %v\n", <-inst.Call(server.M(GET)));

	inst.Cast(server.M(ADD, 100));
	fmt.Printf("Call: %v\n", <-inst.Call(server.M(GET)));

	inst.Cast(server.M(DECREASE));
	fmt.Printf("Call: %v\n", <-inst.Call(server.M(GET)));

	inst.Cast(server.M(SUBTRACT, 100));
	fmt.Printf("Call: %v\n", <-inst.Call(server.M(GET)));
>>>>>>> f2e2ca45

	fmt.Printf("All done!\n");
}<|MERGE_RESOLUTION|>--- conflicted
+++ resolved
@@ -20,7 +20,6 @@
 )
 
 
-<<<<<<< HEAD
 func (self *TestServer) Init(r chan<- server.Value, arg server.Value) {
     self.count = arg.(int);
     r <- server.M(OK, "Started.");
@@ -44,36 +43,10 @@
         case SUBTRACT:
             self.count -= msg.Data[0].(int);
     }
-=======
-func (self *TestServer) Init(inst *server.Instance, arg server.Value) {
-	self.count = arg.(int);
-	inst.Respond(server.M(OK, "Started."));
-}
-
-func (self *TestServer) HandleCall(response chan<- server.Value, inst *server.Instance, msg *server.Message) {
-	switch msg.What {
-	case GET:
-		response <- self.count
-	}
-}
-
-func (self *TestServer) HandleCast(inst *server.Instance, msg *server.Message) {
-	switch msg.What {
-	case INCREASE:
-		self.count++
-	case DECREASE:
-		self.count--
-	case ADD:
-		self.count += msg.Data[0].(int)
-	case SUBTRACT:
-		self.count -= msg.Data[0].(int)
-	}
->>>>>>> f2e2ca45
 }
 
 
 func main() {
-<<<<<<< HEAD
 	test := new(TestServer);
     result := server.Start(test, 0);
 
@@ -92,25 +65,6 @@
 
     server.Cast(test, server.M(SUBTRACT, 100));
     fmt.Printf("Call: %v\n", <-server.Call(test, server.M(GET)));
-=======
-	inst, result := server.Start(new(TestServer), 0);
-
-	fmt.Printf("Started; result: %#v\n", result);
-
-	fmt.Printf("Call: %v\n", <-inst.Call(server.M(GET)));
-
-	inst.Cast(server.M(INCREASE));
-	fmt.Printf("Call: %v\n", <-inst.Call(server.M(GET)));
-
-	inst.Cast(server.M(ADD, 100));
-	fmt.Printf("Call: %v\n", <-inst.Call(server.M(GET)));
-
-	inst.Cast(server.M(DECREASE));
-	fmt.Printf("Call: %v\n", <-inst.Call(server.M(GET)));
-
-	inst.Cast(server.M(SUBTRACT, 100));
-	fmt.Printf("Call: %v\n", <-inst.Call(server.M(GET)));
->>>>>>> f2e2ca45
 
 	fmt.Printf("All done!\n");
-}+}
